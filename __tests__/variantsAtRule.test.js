import postcss from 'postcss'
import plugin from '../src/lib/substituteVariantsAtRules'
import config from '../defaultConfig.stub.js'

function run(input, opts = () => config) {
  return postcss([plugin(opts)]).process(input, { from: undefined })
}

test('it can generate hover variants', () => {
  const input = `
    @variants hover {
      .banana { color: yellow; }
      .chocolate { color: brown; }
    }
  `

  const output = `
      .banana { color: yellow; }
      .chocolate { color: brown; }
      .hover\\:banana:hover { color: yellow; }
      .hover\\:chocolate:hover { color: brown; }
  `

  return run(input).then(result => {
    expect(result.css).toMatchCss(output)
    expect(result.warnings().length).toBe(0)
  })
})

test('it can generate active variants', () => {
  const input = `
    @variants active {
      .banana { color: yellow; }
      .chocolate { color: brown; }
    }
  `

  const output = `
      .banana { color: yellow; }
      .chocolate { color: brown; }
      .active\\:banana:active { color: yellow; }
      .active\\:chocolate:active { color: brown; }
  `

  return run(input).then(result => {
    expect(result.css).toMatchCss(output)
    expect(result.warnings().length).toBe(0)
  })
})

test('it can generate focus variants', () => {
  const input = `
    @variants focus {
      .banana { color: yellow; }
      .chocolate { color: brown; }
    }
  `

  const output = `
      .banana { color: yellow; }
      .chocolate { color: brown; }
      .focus\\:banana:focus { color: yellow; }
      .focus\\:chocolate:focus { color: brown; }
  `

  return run(input).then(result => {
    expect(result.css).toMatchCss(output)
    expect(result.warnings().length).toBe(0)
  })
})

test('it can generate group-hover variants', () => {
  const input = `
    @variants group-hover {
      .banana { color: yellow; }
      .chocolate { color: brown; }
    }
  `

  const output = `
      .banana { color: yellow; }
      .chocolate { color: brown; }
      .group:hover .group-hover\\:banana { color: yellow; }
      .group:hover .group-hover\\:chocolate { color: brown; }
  `

  return run(input).then(result => {
    expect(result.css).toMatchCss(output)
    expect(result.warnings().length).toBe(0)
  })
})

<<<<<<< HEAD
test('it can generate all variants', () => {
  const input = `
    @variants hover, focus, group-hover {
=======
test('it can generate hover, active and focus variants', () => {
  const input = `
    @variants hover, active, focus {
>>>>>>> b7cb2136
      .banana { color: yellow; }
      .chocolate { color: brown; }
    }
  `

  const output = `
      .banana { color: yellow; }
      .chocolate { color: brown; }
      .group:hover .group-hover\\:banana { color: yellow; }
      .group:hover .group-hover\\:chocolate { color: brown; }
      .hover\\:banana:hover { color: yellow; }
      .hover\\:chocolate:hover { color: brown; }
<<<<<<< HEAD
      .focus\\:banana:focus { color: yellow; }
      .focus\\:chocolate:focus { color: brown; }
=======
      .active\\:banana:active { color: yellow; }
      .active\\:chocolate:active { color: brown; }
>>>>>>> b7cb2136
  `

  return run(input).then(result => {
    expect(result.css).toMatchCss(output)
    expect(result.warnings().length).toBe(0)
  })
})

test('it wraps the output in a responsive at-rule if responsive is included as a variant', () => {
  const input = `
    @variants responsive, hover, focus {
      .banana { color: yellow; }
      .chocolate { color: brown; }
    }
  `

  const output = `
    @responsive {
      .banana { color: yellow; }
      .chocolate { color: brown; }
      .hover\\:banana:hover { color: yellow; }
      .hover\\:chocolate:hover { color: brown; }
      .focus\\:banana:focus { color: yellow; }
      .focus\\:chocolate:focus { color: brown; }
    }
  `

  return run(input).then(result => {
    expect(result.css).toMatchCss(output)
    expect(result.warnings().length).toBe(0)
  })
})<|MERGE_RESOLUTION|>--- conflicted
+++ resolved
@@ -90,15 +90,9 @@
   })
 })
 
-<<<<<<< HEAD
-test('it can generate all variants', () => {
-  const input = `
-    @variants hover, focus, group-hover {
-=======
 test('it can generate hover, active and focus variants', () => {
   const input = `
-    @variants hover, active, focus {
->>>>>>> b7cb2136
+    @variants hover, active, group-hover, focus {
       .banana { color: yellow; }
       .chocolate { color: brown; }
     }
@@ -111,13 +105,10 @@
       .group:hover .group-hover\\:chocolate { color: brown; }
       .hover\\:banana:hover { color: yellow; }
       .hover\\:chocolate:hover { color: brown; }
-<<<<<<< HEAD
       .focus\\:banana:focus { color: yellow; }
       .focus\\:chocolate:focus { color: brown; }
-=======
       .active\\:banana:active { color: yellow; }
       .active\\:chocolate:active { color: brown; }
->>>>>>> b7cb2136
   `
 
   return run(input).then(result => {
